__pycache__
.idea
<<<<<<< HEAD
.vscode
.DS_Store

pics/
*.png
*.jpg
*.jpeg
*.gif
*.bmp
*.tiff
=======
*.png
*.jpg
*.pkl
>>>>>>> 8d2facb6
<|MERGE_RESOLUTION|>--- conflicted
+++ resolved
@@ -1,6 +1,5 @@
 __pycache__
 .idea
-<<<<<<< HEAD
 .vscode
 .DS_Store
 
@@ -11,8 +10,4 @@
 *.gif
 *.bmp
 *.tiff
-=======
-*.png
-*.jpg
-*.pkl
->>>>>>> 8d2facb6
+*.pkl